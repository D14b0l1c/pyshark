import os
import sys
from pyshark.capture.capture import Capture

# Define basestring as str if we're in python3.
if sys.version_info >= (3, 0):
    basestring = str


class FileCapture(Capture):
    """
    A class representing a capture read from a file.
    """

    def __init__(self, input_file=None, keep_packets=True, display_filter=None, only_summaries=False,
<<<<<<< HEAD
                 decryption_key=None, encryption_type='wpa-pwk', decode_as=None):
=======
                 decryption_key=None, encryption_type='wpa-pwk', tshark_path=None):
>>>>>>> a1c208dd
        """
        Creates a packet capture object by reading from file.

        :param keep_packets: Whether to keep packets after reading them via next(). Used to conserve memory when reading
        large caps (can only be used along with the "lazy" option!)
        :param input_file: File path of the capture (PCAP, PCAPNG)
        :param bpf_filter: A BPF (tcpdump) filter to apply on the cap before reading.
        :param display_filter: A display (wireshark) filter to apply on the cap before reading it.
        :param only_summaries: Only produce packet summaries, much faster but includes very little information.
        :param decryption_key: Optional key used to encrypt and decrypt captured traffic.
        :param encryption_type: Standard of encryption used in captured traffic (must be either 'WEP', 'WPA-PWD', or
        'WPA-PWK'. Defaults to WPA-PWK).
<<<<<<< HEAD
        :param decode_as: A dictionary of {decode_criterion_string: decode_as_protocol} that are used to tell tshark
        to decode protocols in situations it wouldn't usually, for instance {'tcp.port==8888': 'http'} would make
        it attempt to decode any port 8888 traffic as HTTP. See tshark documentation for details.
        """
        super(FileCapture, self).__init__(display_filter=display_filter, only_summaries=only_summaries,
                                          decryption_key=decryption_key, encryption_type=encryption_type,
                                          decode_as=decode_as)
=======
        :param tshark_path: Path of the tshark binary
        """
        super(FileCapture, self).__init__(display_filter=display_filter, only_summaries=only_summaries,
                                          decryption_key=decryption_key, encryption_type=encryption_type,
                                          tshark_path=tshark_path)
>>>>>>> a1c208dd
        self.input_filename = input_file
        if not isinstance(input_file, basestring):
            self.input_filename = input_file.name
        if not os.path.exists(self.input_filename):
            raise Exception('File not found: ' + str(self.input_filename))
        self.keep_packets = keep_packets
        self._packet_generator = self._packets_from_tshark_sync()

    def next(self):
        """
        Returns the next packet in the cap.
        If the capture's keep_packets flag is True, will also keep it in the internal packet list.
        """
        if not self.keep_packets:
            return self._packet_generator.send(None)
        elif self.current_packet >= len(self._packets):
            packet = self._packet_generator.send(None)
            self._packets += [packet]
        return super(FileCapture, self).next_packet()

    def __getitem__(self, packet_index):
        if not self.keep_packets:
            raise NotImplementedError("Cannot use getitem if packets are not kept")
            # We may not yet have this packet
        while packet_index >= len(self._packets):
            try:
                self.next()
            except StopIteration:
                # We read the whole file, and there's still not such packet.
                raise KeyError('Packet of index %d does not exist in capture' % packet_index)
        return super(FileCapture, self).__getitem__(packet_index)

    def get_parameters(self, packet_count=None):
        return super(FileCapture, self).get_parameters(packet_count=packet_count) + ['-r', self.input_filename]

    def __repr__(self):
        if self.keep_packets:
            return '<%s %s>' % (self.__class__.__name__, self.input_filename)
        else:
            return '<%s %s (%d packets)>' % (self.__class__.__name__, self.input_filename, len(self._packets))<|MERGE_RESOLUTION|>--- conflicted
+++ resolved
@@ -13,11 +13,7 @@
     """
 
     def __init__(self, input_file=None, keep_packets=True, display_filter=None, only_summaries=False,
-<<<<<<< HEAD
-                 decryption_key=None, encryption_type='wpa-pwk', decode_as=None):
-=======
-                 decryption_key=None, encryption_type='wpa-pwk', tshark_path=None):
->>>>>>> a1c208dd
+                 decryption_key=None, encryption_type='wpa-pwk', decode_as=None, tshark_path=None):
         """
         Creates a packet capture object by reading from file.
 
@@ -30,21 +26,14 @@
         :param decryption_key: Optional key used to encrypt and decrypt captured traffic.
         :param encryption_type: Standard of encryption used in captured traffic (must be either 'WEP', 'WPA-PWD', or
         'WPA-PWK'. Defaults to WPA-PWK).
-<<<<<<< HEAD
+        :param tshark_path: Path of the tshark binary
         :param decode_as: A dictionary of {decode_criterion_string: decode_as_protocol} that are used to tell tshark
         to decode protocols in situations it wouldn't usually, for instance {'tcp.port==8888': 'http'} would make
         it attempt to decode any port 8888 traffic as HTTP. See tshark documentation for details.
         """
         super(FileCapture, self).__init__(display_filter=display_filter, only_summaries=only_summaries,
                                           decryption_key=decryption_key, encryption_type=encryption_type,
-                                          decode_as=decode_as)
-=======
-        :param tshark_path: Path of the tshark binary
-        """
-        super(FileCapture, self).__init__(display_filter=display_filter, only_summaries=only_summaries,
-                                          decryption_key=decryption_key, encryption_type=encryption_type,
-                                          tshark_path=tshark_path)
->>>>>>> a1c208dd
+                                          decode_as=decode_as, tshark_path=tshark_path)
         self.input_filename = input_file
         if not isinstance(input_file, basestring):
             self.input_filename = input_file.name
