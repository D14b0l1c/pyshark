from pyshark import LiveCapture


class RemoteCapture(LiveCapture):
    """
    A capture which is performed on a remote machine which has an rpcapd service running.
    """

    def __init__(self, remote_host, remote_interface, remote_port=2002, bpf_filter=None, only_summaries=False,
<<<<<<< HEAD
                 decryption_key=None, encryption_type='wpa-pwk', decode_as=None):
=======
                 decryption_key=None, encryption_type='wpa-pwk', tshark_path=None):
>>>>>>> a1c208dd
        """
        Creates a new remote capture which will connect to a remote machine which is running rpcapd. Use the sniff() method
        to get packets.
        Note: The remote machine should have rpcapd running in null authentication mode (-n). Be warned that the traffic
        is unencrypted!

        :param remote_host: The remote host to capture on (IP or hostname). Should be running rpcapd.
        :param remote_interface: The remote interface on the remote machine to capture on. Note that on windows it is
        not the device display name but the true interface name (i.e. \\Device\\NPF_..).
        :param remote_port: The remote port the rpcapd service is listening on
        :param bpf_filter: A BPF (tcpdump) filter to apply on the cap before reading.
        :param only_summaries: Only produce packet summaries, much faster but includes very little information
        :param decryption_key: Key used to encrypt and decrypt captured traffic.
        :param encryption_type: Standard of encryption used in captured traffic (must be either 'WEP', 'WPA-PWD',
        or 'WPA-PWK'. Defaults to WPA-PWK).
<<<<<<< HEAD
        :param decode_as: A dictionary of {decode_criterion_string: decode_as_protocol} that are used to tell tshark
        to decode protocols in situations it wouldn't usually, for instance {'tcp.port==8888': 'http'} would make
        it attempt to decode any port 8888 traffic as HTTP. See tshark documentation for details.
=======
        :param tshark_path: Path of the tshark binary
>>>>>>> a1c208dd
        """
        interface = 'rpcap://%s:%d/%s' % (remote_host, remote_port, remote_interface)
        super(RemoteCapture, self).__init__(interface, bpf_filter=bpf_filter, only_summaries=only_summaries,
                                            decryption_key=decryption_key, encryption_type=encryption_type,
                                            tshark_path=tshark_path)<|MERGE_RESOLUTION|>--- conflicted
+++ resolved
@@ -7,11 +7,7 @@
     """
 
     def __init__(self, remote_host, remote_interface, remote_port=2002, bpf_filter=None, only_summaries=False,
-<<<<<<< HEAD
-                 decryption_key=None, encryption_type='wpa-pwk', decode_as=None):
-=======
-                 decryption_key=None, encryption_type='wpa-pwk', tshark_path=None):
->>>>>>> a1c208dd
+                 decryption_key=None, encryption_type='wpa-pwk', decode_as=None, tshark_path=None):
         """
         Creates a new remote capture which will connect to a remote machine which is running rpcapd. Use the sniff() method
         to get packets.
@@ -27,15 +23,12 @@
         :param decryption_key: Key used to encrypt and decrypt captured traffic.
         :param encryption_type: Standard of encryption used in captured traffic (must be either 'WEP', 'WPA-PWD',
         or 'WPA-PWK'. Defaults to WPA-PWK).
-<<<<<<< HEAD
         :param decode_as: A dictionary of {decode_criterion_string: decode_as_protocol} that are used to tell tshark
         to decode protocols in situations it wouldn't usually, for instance {'tcp.port==8888': 'http'} would make
         it attempt to decode any port 8888 traffic as HTTP. See tshark documentation for details.
-=======
         :param tshark_path: Path of the tshark binary
->>>>>>> a1c208dd
         """
         interface = 'rpcap://%s:%d/%s' % (remote_host, remote_port, remote_interface)
         super(RemoteCapture, self).__init__(interface, bpf_filter=bpf_filter, only_summaries=only_summaries,
                                             decryption_key=decryption_key, encryption_type=encryption_type,
-                                            tshark_path=tshark_path)+                                            tshark_path=tshark_path, decode_as=decode_as)